--- conflicted
+++ resolved
@@ -4,11 +4,7 @@
     <TargetFramework>netstandard1.1</TargetFramework>
     <RootNamespace>RedLockNet</RootNamespace>
     <GeneratePackageOnBuild>False</GeneratePackageOnBuild>
-<<<<<<< HEAD
-    <Version>2.0.0-pre3</Version>
-=======
     <Version>2.0.0</Version>
->>>>>>> 9c1897cf
     <Authors>Sam Cook</Authors>
     <Company />
     <Product>RedLock.net</Product>
@@ -21,11 +17,7 @@
     <PackageIconUrl>https://raw.githubusercontent.com/samcook/RedLock.net/master/redlock-icon.png</PackageIconUrl>
     <RepositoryType>git</RepositoryType>
     <PackageTags>RedLock Redis Distributed Lock</PackageTags>
-<<<<<<< HEAD
-    <PackageReleaseNotes>2.0.0-pre3 - .NET Core release</PackageReleaseNotes>
-=======
     <PackageReleaseNotes>2.0.0 - .NET Core release</PackageReleaseNotes>
->>>>>>> 9c1897cf
     <AssemblyName>RedLockNet.Abstractions.StrongName</AssemblyName>
     <SignAssembly>True</SignAssembly>
     <AssemblyOriginatorKeyFile>..\RedLock.StrongName.snk</AssemblyOriginatorKeyFile>
